--- conflicted
+++ resolved
@@ -11,11 +11,6 @@
 }) => {
     useEffect(() => {
         vscode.setMessageListeners((e) => {
-<<<<<<< HEAD
-            // console.log("providers:", e);
-=======
-            console.log("providers - e received:", e.type);
->>>>>>> b2d6c362
         });
     }, []);
 
