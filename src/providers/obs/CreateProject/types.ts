export enum MessageType {
    showDialog = "showDialog",
    save = "save",
    openFile = "openFile",
    OPEN_RESOURCE = "openResource",
    createProject = "createProject",
    createObsProject = "createObsProject",
    openStory = "openStory",
    DOWNLOAD_RESOURCE = "downloadResource",
    SYNC_DOWNLOADED_RESOURCES = "syncDownloadedResources",
    TEST_MESSAGE = "testMessage",
    SEARCH_QUERY = "searchQuery",
    SEARCH_RESULTS = "searchResults",
<<<<<<< HEAD
    changeTnAcademyResource = "changeTnAcademyResource",
    SYNC_TA_FOLDERS = "syncTaFolders",
=======
    SEARCH_TW = "search_tw",
    GET_TW_CONTENT = "get-tw-content",
>>>>>>> b2d6c362
}

export type Language = {
    lc: string;
    code?: string;
    ld: string;
    alt: string[];
    hc: string;
    ln: string;
    ang: string;
    lr: string;
    pk: number;
    gw: boolean;
    cc: string[];
};

export type AnyObject = {
    [key: string]: any;
};<|MERGE_RESOLUTION|>--- conflicted
+++ resolved
@@ -11,13 +11,10 @@
     TEST_MESSAGE = "testMessage",
     SEARCH_QUERY = "searchQuery",
     SEARCH_RESULTS = "searchResults",
-<<<<<<< HEAD
-    changeTnAcademyResource = "changeTnAcademyResource",
-    SYNC_TA_FOLDERS = "syncTaFolders",
-=======
     SEARCH_TW = "search_tw",
     GET_TW_CONTENT = "get-tw-content",
->>>>>>> b2d6c362
+      changeTnAcademyResource = "changeTnAcademyResource",
+    SYNC_TA_FOLDERS = "syncTaFolders",
 }
 
 export type Language = {
